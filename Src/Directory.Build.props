<Project>
  <PropertyGroup>

<<<<<<< HEAD
    <Version>5.14.0.4-beta</Version>
=======
    <Version>5.14.0.5-beta</Version>
>>>>>>> 84764dd7

    <TargetFrameworks>net6.0;net7.0</TargetFrameworks>
    <LangVersion>latest</LangVersion>
    <Nullable>enable</Nullable>
    <ImplicitUsings>enable</ImplicitUsings>
    <Authors>FastEndpoints</Authors>
    <GenerateDocumentationFile>true</GenerateDocumentationFile>
    <PackageProjectUrl>https://fast-endpoints.com/</PackageProjectUrl>
    <RepositoryUrl>https://github.com/FastEndpoints/Library.git</RepositoryUrl>
    <RepositoryType>git</RepositoryType>
    <PublishRepositoryUrl>true</PublishRepositoryUrl>
    <PackageLicenseExpression>MIT</PackageLicenseExpression>
    <AccelerateBuildsInVisualStudio>true</AccelerateBuildsInVisualStudio>
  </PropertyGroup>
    
</Project><|MERGE_RESOLUTION|>--- conflicted
+++ resolved
@@ -1,11 +1,7 @@
 <Project>
   <PropertyGroup>
 
-<<<<<<< HEAD
-    <Version>5.14.0.4-beta</Version>
-=======
     <Version>5.14.0.5-beta</Version>
->>>>>>> 84764dd7
 
     <TargetFrameworks>net6.0;net7.0</TargetFrameworks>
     <LangVersion>latest</LangVersion>
