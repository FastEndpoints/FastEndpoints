--- conflicted
+++ resolved
@@ -184,13 +184,9 @@
             var sortedDic = new SortedDictionary<string, StringValues>(
                 query.ToDictionary(x => x.Key, x => x.Value),
                 StringComparer.OrdinalIgnoreCase);
-            var swaggerStyle = !sortedDic.Keys.Any(x => x.Contains('.') || x.Contains("[0"));
-
-<<<<<<< HEAD
+            var swaggerStyle = !sortedDic.Any(x => x.Key.Contains('.') || x.Key.Contains("[0"));
+
             fromQueryParamsProp.PropType.QueryObjectSetter()(sortedDic, obj, null, null, swaggerStyle);
-=======
-            fromQueryParamsProp.PropType.QueryObjectSetter()(sortedDic, obj, null, null, swaggerStyle); ;
->>>>>>> 14eef36e
             fromQueryParamsProp.PropSetter(req, obj[Constants.QueryJsonNodeName].Deserialize(fromQueryParamsProp.PropType, SerOpts.Options)!);
         }
     }
