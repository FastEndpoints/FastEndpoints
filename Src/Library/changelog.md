﻿
---

### ✨ Looking For Sponsors ✨

FastEndpoints needs sponsorship to [sustain the project](https://github.com/FastEndpoints/FastEndpoints/issues/449). Please help out if you can.

---

<!-- <details><summary>1️⃣ some title</summary></details> -->

### 📢 New

<details><summary>1️⃣ Job Queues for queuing up commands for later execution</summary>

Please see the documentation [here](https://fast-endpoints.com/docs/command-bus#dependency-injection) for details.

</details>

### 🚀 Improvements

<details><summary>1️⃣ Allow customization of in-memory event queue size</summary>

If you're are using the [default in-memory event storage providers](https://fast-endpoints.com/docs/remote-procedure-calls#event-bus-vs-event-queue), the size limit of their internal queues can now be specified like so:

```cs
InMemoryEventQueue.MaxLimit = 1000;
```
This limit is applied per queue. Each event type in the system has it's own independent queue. If there's 10 events in the system,
there will be 10X the number of events held in memory if they aren't being dequeued in a timely manner.

</details>

<details><summary>2️⃣ Remote messaging performance improvements</summary>

- Refactor logging to use code generated high performance logging.
- Reduce allocations for `void` commands by utilizing a static `EmptyObject` instance.

</details>

<details><summary>3️⃣ Event Queues internal optimizations</summary>

- Use `SemaphoreSlim`s instead of `Task.Delay(...)` for message pump

</details>

<details><summary>3️⃣ Misc. performance improvements</summary>

- Reduce boxing/unboxing in a few hot paths.

</details>

<!-- ### 🪲 Fixes -->

### ⚠️ Minor Breaking Changes

<details><summary>1️⃣ Event Queue storage provider API changes</summary>

There has been several implementation changes to the custom storage providers to provide a more user-friendly experience. Please see the updated [doc page](https://fast-endpoints.com/docs/remote-procedure-calls#reliable-event-queues-with-persistence) for the current usage.
<<<<<<< HEAD

</details>
=======
>>>>>>> 84764dd7

</details><|MERGE_RESOLUTION|>--- conflicted
+++ resolved
@@ -1,4 +1,4 @@
-﻿
+
 ---
 
 ### ✨ Looking For Sponsors ✨
@@ -57,10 +57,5 @@
 <details><summary>1️⃣ Event Queue storage provider API changes</summary>
 
 There has been several implementation changes to the custom storage providers to provide a more user-friendly experience. Please see the updated [doc page](https://fast-endpoints.com/docs/remote-procedure-calls#reliable-event-queues-with-persistence) for the current usage.
-<<<<<<< HEAD
-
-</details>
-=======
->>>>>>> 84764dd7
 
 </details>