--- conflicted
+++ resolved
@@ -175,11 +175,7 @@
                         {
                             updateErrorCount++;
                             _ = errors?.OnMarkEventAsCompleteError<TEvent>(record, updateErrorCount, ex, opts.CancellationToken);
-<<<<<<< HEAD
-                            logger?.StorageUpdateError(subscriberID, typeof(TEvent).FullName!, ex.Message);
-=======
                             logger?.StorageMarkAsCompleteError(subscriberID, typeof(TEvent).FullName!, ex.Message);
->>>>>>> 84764dd7
                             await Task.Delay(5000);
                         }
                     }
@@ -187,16 +183,8 @@
             }
             else
             {
-<<<<<<< HEAD
-                try
-                {
-                    await sem.WaitAsync(opts.CancellationToken);
-                }
-                catch (OperationCanceledException) { }
-=======
                 //wait until either the semaphore is released or a minute has elapsed
                 await Task.WhenAny(sem.WaitAsync(opts.CancellationToken), Task.Delay(60000));
->>>>>>> 84764dd7
             }
         }
     }
