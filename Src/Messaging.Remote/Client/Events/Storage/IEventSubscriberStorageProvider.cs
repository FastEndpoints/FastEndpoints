--- conflicted
+++ resolved
@@ -3,11 +3,7 @@
 /// <summary>
 /// interface for implementing a storage provider for an event subscription client app (gRPC client)
 /// </summary>
-<<<<<<< HEAD
-/// <typeparam name="TStorageRecord">the type of the storage record</typeparam> 
-=======
 /// <typeparam name="TStorageRecord">the type of the storage record</typeparam>
->>>>>>> 84764dd7
 public interface IEventSubscriberStorageProvider<TStorageRecord> where TStorageRecord : IEventStorageRecord
 {
     /// <summary>
