﻿using Microsoft.Extensions.Logging;

namespace FastEndpoints.Messaging.Remote;

internal static partial class LoggingExtensions
{
    [LoggerMessage(1, LogLevel.Information, "Event subscriber registered! [id: {subscriberId}] ({tHandler}<{tEvent}>)")]
    public static partial void SubscriberRegistered(this ILogger l, string subscriberId, string tHandler, string tEvent);

    [LoggerMessage(2, LogLevel.Information, "Event subscriber connected! [id:{subscriberId}]({tEvent})")]
    public static partial void SubscriberConnected(this ILogger l, string subscriberId, string tEvent);

    [LoggerMessage(3, LogLevel.Information, " Remote connection configured!\r\n Remote Server: {address}\r\n Total Commands: {count}")]
    public static partial void RemoteConfigured(this ILogger l, string address, int count);

    [LoggerMessage(4, LogLevel.Trace, "Event 'stream-receive' error for [subscriber-id:{subscriberId}]({tEvent}): {msg}. Retrying in 5 seconds...")]
    public static partial void StreamReceiveTrace(this ILogger l, string subscriberId, string tEvent, string msg);

    [LoggerMessage(5, LogLevel.Warning, "Event queue for [subscriber-id:{subscriberId}]({tEvent}) is full! The subscriber has been removed from the broadcast list.")]
    public static partial void QueueOverflowWarning(this ILogger l, string subscriberId, string tEvent);

<<<<<<< HEAD
    [LoggerMessage(6, LogLevel.Critical, "Event [{tEvent}] 'execution' error: [{msg}]. Retrying after 5 seconds...")]
=======
    [LoggerMessage(6, LogLevel.Critical, "Event [{tEvent}] 'handler-execution' error: [{msg}]. Retrying after 5 seconds...")]
>>>>>>> 84764dd7
    public static partial void HandlerExecutionCritical(this ILogger l, string tEvent, string msg);

    [LoggerMessage(7, LogLevel.Error, "Event storage 'store-event' error for [subscriber-id:{subscriberId}]({tEvent}): {msg}. Retrying in 5 seconds...")]
    public static partial void StoreEventError(this ILogger l, string subscriberId, string tEvent, string msg);

    [LoggerMessage(8, LogLevel.Error, "Event storage 'get-next-batch' error for [subscriber-id:{subscriberId}]({tEvent}): {msg}. Retrying in 5 seconds...")]
    public static partial void StorageGetNextBatchError(this ILogger l, string subscriberId, string tEvent, string msg);

    [LoggerMessage(9, LogLevel.Error, "Event storage 'mark-as-complete' error for [subscriber-id:{subscriberId}]({tEvent}): {msg}. Retrying in 5 seconds...")]
    public static partial void StorageMarkAsCompleteError(this ILogger l, string subscriberId, string tEvent, string msg);
}<|MERGE_RESOLUTION|>--- conflicted
+++ resolved
@@ -1,4 +1,4 @@
-﻿using Microsoft.Extensions.Logging;
+using Microsoft.Extensions.Logging;
 
 namespace FastEndpoints.Messaging.Remote;
 
@@ -19,11 +19,7 @@
     [LoggerMessage(5, LogLevel.Warning, "Event queue for [subscriber-id:{subscriberId}]({tEvent}) is full! The subscriber has been removed from the broadcast list.")]
     public static partial void QueueOverflowWarning(this ILogger l, string subscriberId, string tEvent);
 
-<<<<<<< HEAD
-    [LoggerMessage(6, LogLevel.Critical, "Event [{tEvent}] 'execution' error: [{msg}]. Retrying after 5 seconds...")]
-=======
     [LoggerMessage(6, LogLevel.Critical, "Event [{tEvent}] 'handler-execution' error: [{msg}]. Retrying after 5 seconds...")]
->>>>>>> 84764dd7
     public static partial void HandlerExecutionCritical(this ILogger l, string tEvent, string msg);
 
     [LoggerMessage(7, LogLevel.Error, "Event storage 'store-event' error for [subscriber-id:{subscriberId}]({tEvent}): {msg}. Retrying in 5 seconds...")]
