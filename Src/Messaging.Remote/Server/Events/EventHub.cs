--- conflicted
+++ resolved
@@ -126,11 +126,7 @@
             {
                 retrievalErrorCount++;
                 _errors?.OnGetNextEventRecordError<TEvent>(subscriberID, retrievalErrorCount, ex, ctx.CancellationToken);
-<<<<<<< HEAD
-                _logger.StorageRetrieveError(subscriberID, _tEvent.FullName!, ex.Message);
-=======
                 _logger.StorageGetNextBatchError(subscriberID, _tEvent.FullName!, ex.Message);
->>>>>>> 84764dd7
                 await Task.Delay(5000);
                 continue;
             }
@@ -171,11 +167,7 @@
                         {
                             updateErrorCount++;
                             _errors?.OnMarkEventAsCompleteError<TEvent>(record, updateErrorCount, ex, ctx.CancellationToken);
-<<<<<<< HEAD
-                            _logger.StorageUpdateError(subscriberID, _tEvent.FullName!, ex.Message);
-=======
                             _logger.StorageMarkAsCompleteError(subscriberID, _tEvent.FullName!, ex.Message);
->>>>>>> 84764dd7
                             await Task.Delay(5000);
                         }
                     }
@@ -183,16 +175,8 @@
             }
             else
             {
-<<<<<<< HEAD
-                try
-                {
-                    await sem.WaitAsync(ctx.CancellationToken); //this blocks until new records are stored (semaphore released)
-                }
-                catch (OperationCanceledException) { }
-=======
                 //wait until either the semaphore is released or a minute has elapsed
                 await Task.WhenAny(sem.WaitAsync(ctx.CancellationToken), Task.Delay(60000));
->>>>>>> 84764dd7
             }
         }
     }
@@ -232,11 +216,7 @@
                 {
                     createErrorCount++;
                     _errors?.OnStoreEventRecordError<TEvent>(record, createErrorCount, ex, ct);
-<<<<<<< HEAD
-                    _logger.StorageCreateError(subId, _tEvent.FullName!, ex.Message);
-=======
                     _logger.StoreEventError(subId, _tEvent.FullName!, ex.Message);
->>>>>>> 84764dd7
 #pragma warning disable CA2016
                     await Task.Delay(5000);
 #pragma warning restore CA2016
