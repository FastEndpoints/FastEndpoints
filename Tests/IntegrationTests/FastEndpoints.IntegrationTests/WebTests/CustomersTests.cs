﻿using IntegrationTests.Shared.Fixtures;
using System.Net;
using Xunit;
using Xunit.Abstractions;

namespace FastEndpoints.IntegrationTests.WebTests;

<<<<<<< HEAD
public class CustomersTests: EndToEndTestBase
=======
public class CustomersTests : IntegrationTestBase
>>>>>>> e9ddb0b2
{
    public CustomersTests(EndToEndTestFixture endToEndTestFixture, ITestOutputHelper outputHelper) : base(endToEndTestFixture, outputHelper)
    {
    }

    [Fact]
    public async Task ListRecentCustomers()
    {
        var (_, res) = await AdminClient.GETAsync<
            Customers.List.Recent.Endpoint,
            Customers.List.Recent.Response>();

        res?.Customers?.Count().Should().Be(3);
        res?.Customers?.First().Key.Should().Be("ryan gunner");
        res?.Customers?.Last().Key.Should().Be("ryan reynolds");
    }

    [Fact]
    public async Task ListRecentCustomersCookieScheme()
    {
        var (rsp, _) = await AdminClient.GETAsync<
            Customers.List.Recent.Endpoint_V1,
            Customers.List.Recent.Response>();

        rsp!.StatusCode.Should().Be(HttpStatusCode.InternalServerError);
    }

    [Fact]
    public async Task CreateNewCustomer()
    {
        var (rsp, res) = await AdminClient.POSTAsync<
            Customers.Create.Endpoint,
            Customers.Create.Request,
            string>(new()
            {
                CreatedBy = "this should be replaced by claim",
                CustomerName = "test customer",
                PhoneNumbers = new[] { "123", "456" }
            });

        rsp?.StatusCode.Should().Be(HttpStatusCode.OK);
        res.Should().Be("Email was not sent during testing! admin");
    }

    [Fact]
    public async Task CustomerUpdateByCustomer()
    {
        var (_, res) = await CustomerClient.PUTAsync<
            Customers.Update.Endpoint,
            Customers.Update.Request,
            string>(new()
            {
                CustomerID = "this will be auto bound from claim",
                Address = "address",
                Age = 123,
                Name = "test customer"
            });

        res.Should().Be("CST001");
    }

    [Fact]
    public async Task CustomerUpdateAdmin()
    {
        var (_, res) = await AdminClient.PUTAsync<
            Customers.Update.Endpoint,
            Customers.Update.Request,
            string>(new()
            {
                CustomerID = "customer id set by admin user",
                Address = "address",
                Age = 123,
                Name = "test customer"
            });

        res.Should().Be("customer id set by admin user");
    }

    [Fact]
    public async Task CreateOrderByCustomer()
    {
        var (rsp, res) = await CustomerClient.POSTAsync<
            Sales.Orders.Create.Endpoint,
            Sales.Orders.Create.Request,
            Sales.Orders.Create.Response>(new()
            {
                CustomerID = 12345,
                ProductID = 100,
                Quantity = 23
            });

        rsp?.IsSuccessStatusCode.Should().BeTrue();
        res?.OrderID.Should().Be(54321);
        res?.AnotherMsg.Should().Be("Email actually sent!");
    }

    [Fact]
    public async Task CreateOrderByCustomerGuidTest()
    {
        var guid = Guid.NewGuid();

        var (rsp, res) = await CustomerClient.POSTAsync<
            Sales.Orders.Create.Request,
            Sales.Orders.Create.Response>(
            $"api/sales/orders/create/{guid}",
            new()
            {
                CustomerID = 12345,
                ProductID = 100,
                Quantity = 23,
                GuidTest = Guid.NewGuid()
            });

        rsp?.IsSuccessStatusCode.Should().BeTrue();
        res?.OrderID.Should().Be(54321);
        res!.GuidTest.Should().Be(guid);
    }

    [Fact]
    public async Task CustomerUpdateByCustomerWithTenantIDInHeader()
    {
        var (_, res) = await CustomerClient.PUTAsync<
            Customers.UpdateWithHeader.Endpoint,
            Customers.UpdateWithHeader.Request,
            string>(new()
            {
                CustomerID = 0,
                Address = "address",
                Age = 123,
                Name = "test customer",
                TenantID = "this will be set to qwerty from header"
            });

        var results = res!.Split('|');
        results[0].Should().Be("qwerty");
        results[1].Should().Be("123");
    }
}<|MERGE_RESOLUTION|>--- conflicted
+++ resolved
@@ -5,11 +5,7 @@
 
 namespace FastEndpoints.IntegrationTests.WebTests;
 
-<<<<<<< HEAD
 public class CustomersTests: EndToEndTestBase
-=======
-public class CustomersTests : IntegrationTestBase
->>>>>>> e9ddb0b2
 {
     public CustomersTests(EndToEndTestFixture endToEndTestFixture, ITestOutputHelper outputHelper) : base(endToEndTestFixture, outputHelper)
     {
