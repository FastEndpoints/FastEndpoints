--- conflicted
+++ resolved
@@ -2,77 +2,5 @@
 
 public class IntegrationTestFixture
 {
-<<<<<<< HEAD
-    
-=======
-    private readonly CustomWebApplicationFactory<Program> _factory;
 
-    public IntegrationTestFixture()
-    {
-        //hack for being able to run integration tests in azuer/github containers
-        Environment.SetEnvironmentVariable("DOTNET_hostBuilder:reloadConfigOnChange", "false");
-
-        // Ref: https://docs.microsoft.com/en-us/aspnet/core/test/integration-tests?view=aspnetcore-6.0#basic-tests-with-the-default-webapplicationfactory
-        _factory = new CustomWebApplicationFactory<Program>();
-    }
-
-    public IServiceProvider ServiceProvider => _factory.Services;
-
-    public ILogger<IntegrationTestFixture> Logger =>
-        ServiceProvider.GetRequiredService<ILogger<IntegrationTestFixture>>();
-
-    public IConfiguration Configuration => _factory.Configuration;
-
-    public void SetOutputHelper(ITestOutputHelper outputHelper)
-    {
-        _factory.OutputHelper = outputHelper;
-        var loggerFactory = ServiceProvider.GetRequiredService<ILoggerFactory>();
-        loggerFactory.AddXUnit(outputHelper);
-    }
-
-    public IHttpContextAccessor HttpContextAccessor =>
-        ServiceProvider.GetRequiredService<IHttpContextAccessor>();
-
-    public HttpClient CreateNewClient(Action<IServiceCollection>? services = null)
-    {
-        return _factory.WithWebHostBuilder(b =>
-             b.ConfigureTestServices(sv =>
-             {
-                 services?.Invoke(sv);
-             }))
-         .CreateClient();
-    }
-
-    public void RegisterTestServices(Action<IServiceCollection> services)
-    {
-        _factory.TestRegistrationServices = services;
-    }
-
-    public async Task ExecuteScopeAsync(Func<IServiceProvider, Task> action)
-    {
-        using var scope = ServiceProvider.CreateScope();
-
-        await action(scope.ServiceProvider);
-    }
-
-    public async Task<T> ExecuteScopeAsync<T>(Func<IServiceProvider, Task<T>> action)
-    {
-        using var scope = ServiceProvider.CreateScope();
-
-        var result = await action(scope.ServiceProvider);
-
-        return result;
-    }
-
-    public virtual Task InitializeAsync()
-    {
-        return Task.CompletedTask;
-    }
-
-    public virtual Task DisposeAsync()
-    {
-        _factory.Dispose();
-        return Task.CompletedTask;
-    }
->>>>>>> aba2a7a4
 }